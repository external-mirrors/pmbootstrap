--- conflicted
+++ resolved
@@ -21,11 +21,8 @@
 	*.*.*)  _kernver=${pkgver%.*};;
 	*.*) _kernver=$pkgver;;
 esac
-<<<<<<< HEAD
 pkgrel=1
-=======
-pkgrel=3
->>>>>>> ada271f1
+
 arch="armhf"
 pkgdesc="Mainline Linux for the Nokia N900"
 url="https://github.com/pali/linux-n900"
